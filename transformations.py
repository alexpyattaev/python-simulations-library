--- conflicted
+++ resolved
@@ -1,6 +1,3 @@
-<<<<<<< HEAD
-transformations_orig.py
-=======
 # This file has been modified from its original version.
 #
 # Original version is
@@ -1929,4 +1926,3 @@
 
     numpy.set_printoptions(suppress=True, precision=5)
     doctest.testmod()
->>>>>>> 70ebdc1a
